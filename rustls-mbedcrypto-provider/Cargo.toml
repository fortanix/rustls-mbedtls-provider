[package]
name = "rustls-mbedcrypto-provider"
version = "0.0.1-alpha.1"
edition = "2021"
license = "MPL-2.0"
description = "Mbedtls based crypto provider for rustls."
homepage = "https://github.com/fortanix/rustls-mbedtls-provider"
repository = "https://github.com/fortanix/rustls-mbedtls-provider"
readme = "../README.md"
authors = ["Fortanix Inc."]
categories = ["network-programming", "cryptography"]
resolver = "2"

[dependencies]
rustls = { version = "0.22.0-alpha.4", default-features = false }
mbedtls = { version = "0.12.0-alpha.2", default-features = false, features = [
    "std",
] }
log = { version = "0.4.4", optional = true }
pki-types = { package = "rustls-pki-types", version = "0.2.1", features = [
    "std",
] }
webpki = { package = "rustls-webpki", version = "0.102.0-alpha.6", features = [
    "alloc",
    "std",
], default-features = false }
utils = { package = "rustls-mbedtls-provider-utils", path = "../rustls-mbedtls-provider-utils", version = "0.1.0-alpha.1" }
yasna = { version = "0.3", default-features = false, features = ["bit-vec"] }
bit-vec = "0.6.3"

[target.'cfg(target_env = "msvc")'.dependencies]
# mbedtls need feature `time` to build when targeting msvc
mbedtls = { version = "0.12.0-alpha.2", default-features = false, features = [
    "std",
    "time",
] }

[dev-dependencies]
rustls = { version = "0.22.0-alpha.4", default-features = false, features = [
    "ring",
] }
<<<<<<< HEAD
webpki-roots = "=0.26.0-alpha.1"
rustls-pemfile = "=2.0.0-alpha.1"
=======
webpki = { package = "rustls-webpki", version = "0.102.0-alpha.1", default-features = false, features = [
    "alloc",
    "std",
] }
pki-types = { package = "rustls-pki-types", version = "0.2.0" }
webpki-roots = "0.26.0-alpha.2"
rustls-pemfile = "=2.0.0-alpha.2"
>>>>>>> 8060fd43
env_logger = "0.10"
log = { version = "0.4.4" }

[features]
default = ["logging", "tls12"]
logging = ["rustls/logging", "log"]
tls12 = ["rustls/tls12"]
rdrand = ["mbedtls/rdrand"]

[[example]]
name = "client"
path = "examples/client.rs"

[[example]]
name = "bench"
path = "examples/internal/bench.rs"<|MERGE_RESOLUTION|>--- conflicted
+++ resolved
@@ -39,10 +39,6 @@
 rustls = { version = "0.22.0-alpha.4", default-features = false, features = [
     "ring",
 ] }
-<<<<<<< HEAD
-webpki-roots = "=0.26.0-alpha.1"
-rustls-pemfile = "=2.0.0-alpha.1"
-=======
 webpki = { package = "rustls-webpki", version = "0.102.0-alpha.1", default-features = false, features = [
     "alloc",
     "std",
@@ -50,7 +46,6 @@
 pki-types = { package = "rustls-pki-types", version = "0.2.0" }
 webpki-roots = "0.26.0-alpha.2"
 rustls-pemfile = "=2.0.0-alpha.2"
->>>>>>> 8060fd43
 env_logger = "0.10"
 log = { version = "0.4.4" }
 
